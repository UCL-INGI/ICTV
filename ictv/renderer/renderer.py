# -*- coding: utf-8 -*-
#
#    This file belongs to the ICTV project, written by Nicolas Detienne,
#    Francois Michel, Maxime Piraux, Pierre Reinbold and Ludovic Taffin
#    at Université catholique de Louvain.
#
#    Copyright (C) 2016-2018  Université catholique de Louvain (UCL, Belgium)
#
#    ICTV is free software: you can redistribute it and/or modify
#    it under the terms of the GNU Affero General Public License as published
#    by the Free Software Foundation, either version 3 of the License, or
#    (at your option) any later version.
#
#    ICTV is distributed in the hope that it will be useful,
#    but WITHOUT ANY WARRANTY; without even the implied warranty of
#    MERCHANTABILITY or FITNESS FOR A PARTICULAR PURPOSE.  See the
#    GNU Affero General Public License for more details.
#
#    You should have received a copy of the GNU Affero General Public License
#    along with ICTV.  If not, see <http://www.gnu.org/licenses/>.

import colorsys
import os
import re
import sys
from copy import deepcopy
from html import unescape

import web
import yaml

from ictv.common import utils, get_root_path
from ictv.common.utils import deep_update
from ictv.libs.html import HTML
from ictv.plugin_manager.plugin_capsule import PluginCapsule
from ictv.plugin_manager.plugin_slide import PluginSlide

from web.contrib.template import render_jinja
from jinja2 import Environment, FileSystemLoader



class SlideRenderer(object):
    """ A parameterizable slide renderer. All classes that render slide should extend it. """

    def __init__(self, renderer_globals, app):
        """
            Initializes a slide renderer with the given globals.
            :param renderer_globals: a dictionary in the form
                {
                    '[field-type]': Python function,
                    ...
                }
            Each function is responsible of rendering the corresponding field and will be called by the renderer when
            a corresponding function is parsed in a slide template.
        """
        self.renderer_globals = renderer_globals
        self.renderer_globals['get_template_id'] = lambda: utils.generate_secret(digits='')

        ### Jinja2 ###
        self.slide_renderer = render_jinja(os.path.join(get_root_path(), 'renderer/templates/'))
        self.slide_renderer._lookup.globals.update(**self.renderer_globals)

        self.preview_renderer = render_jinja(os.path.join(get_root_path(), 'renderer/'))
        self.preview_renderer._lookup.globals.update(**self.renderer_globals)
        ###########

        self.app = app
        super(SlideRenderer, self).__init__()

    def render_slide(self, slide, slide_defaults=None):
        """ Returns the complete HTML element representing the given slide rendered without any outer capsule."""
        if slide_defaults is None:
            slide_defaults = {}
        deep_update(slide_defaults, slide.get_content())
<<<<<<< HEAD
        return self.slide_renderer.base(
            content = self.slide_renderer.__getattr__(slide.get_template())(slide=slide_defaults), 
            slide = slide
        )
=======

        return self.slide_renderer.__getattr__(slide.get_template())(slide=slide_defaults,slide_b=slide,base="base.html")

        #return self.slide_renderer.base(get_bg=get_bg,
        #    content=(self.slide_renderer.__getattr__(slide.get_template())(slide=slide_defaults)), slide=slide)
>>>>>>> f7c7ff7b

    def render_capsule(self, capsule):
        """ Returns the complete HTML element representing the given capsule. """
        content = ""
        capsule_theme = capsule.get_theme()
        if not capsule_theme or capsule_theme not in Themes:
            capsule_theme = self.app.config['default_theme']
        slide_defaults = Themes.get_slide_defaults(capsule_theme)
        for s in capsule.get_slides():
            content += str(self.render_slide(s, deepcopy(slide_defaults)))
        themes = Themes.prepare_for_css_inclusion([capsule_theme])
        return '<section class="%s">%s</section>' % (' '.join(themes), content)

    def render_capsules(self, capsules, context):
        """
            Returns a tuple in the form `content, themes`.
            `content` is the concatenation of the calls of :func:`~renderer.SlideRenderer.render_capsule` over each capsule.
            `themes` is a set of capsule themes.
        """
        if capsules is None or len(capsules) == 0:
            capsules = [get_no_content_capsule(self.app, self.app.config['default_theme'], context)] if self.app.config['default_slides'].get('%s_slide' % context) else []
        content = ''
        themes = set()
        for capsule in capsules:
            if capsule.get_slides():
                themes.add(capsule.get_theme() if capsule.get_theme() in Themes else self.app.config['default_theme'])
                content += self.render_capsule(capsule=capsule)
        return content, themes

    def render_template(self, template_name, content, theme_name):
        """
            Returns the complete HTML element representing the given template filled with the given slide content.
            Theme is added to the slide without any outer capsule.
            :param template_name: The name of the template.
            :param content: The slide content.
            :param theme_name: The name of the theme.
        """
        rendered_content = self.slide_renderer.__getattr__(template_name)(slide=content)
        bg = rendered_content.bg if 'bg' in rendered_content else ''
        themes = Themes.prepare_for_css_inclusion([theme_name])
        return '<section class="%s" %s>%s</section>' % (' '.join(themes), bg, str(rendered_content))

    def preview_slide(self, slide, theme=None, small_size=False):
        """ Returns a full HTML page representing a preview of the given slide. """
        if theme is None:
            themes = []
            slide_defaults = {}
        else:
            themes = Themes.prepare_for_css_inclusion([theme])
            slide_defaults = Themes.get_slide_defaults(theme)
        slide_html = str(self.render_slide(slide, slide_defaults=slide_defaults))
        capsule = '<section class="%s">%s</section>' % (' '.join(themes), str(slide_html))
        return self.preview_renderer.preview(content=capsule, themes=themes, controls=False, small_size=small_size)

    def preview_capsules(self, capsules, context=None, auto_slide=False):
        """ Returns a full HTML page representing a preview of the given capsules. Auto-sliding is disabled. """
        content, themes = self.render_capsules(capsules, context)
        return self.preview_renderer.preview(content=content, themes=themes, auto_slide=auto_slide)

    def render_screen(self, capsules, controls=False, force_page_reloading=False, show_number=False):
        """
            Returns a full HTML page representing a view of the given capsules in the context of a screen.
            Auto-sliding is activated but page reloading is not.
        """
        content, themes = self.render_capsules(capsules, context='screen')
        themes = Themes.prepare_for_css_inclusion(themes)
        return self.preview_renderer.screen(content=content, themes=themes, controls=controls,
                                            force_page_reloading=force_page_reloading, show_number=show_number)

    def render_screen_client(self, screen):
        """
            Return a full HTML page representing the HTML/JS client with smooth reloading and added features in the
            context of a screen.
        """
        return self.preview_renderer.screen_client(url=screen.get_view_link(), show_postit=screen.show_postit)


class ICTVRenderer(SlideRenderer):
    """ The standard slide renderer for ICTV Core. """

    def __init__(self, app):
        renderer_globals = {'title': make_title, 'subtitle': make_subtitle,
                            'img': make_img,
                            'logo': make_logo, 'text': make_text, 'background': make_background}
        super(ICTVRenderer, self).__init__(renderer_globals, app)

def read_raw_template(template):
    with open(os.path.join(get_root_path(), 'renderer/templates/'+template+".html")) as f:
        content = f.read()
    return content

def get_var_template(raw_template, name):
    return re.search(r"\{% *set "+name+r" *= *\"(.*)\" *%\}", raw_template).group(1)

class TemplatesMeta(type):
    """ An utility class that constructs dynamically the Templates class. """
    def __init__(self, *args, **kwargs):
        templates = {}
        for template in os.listdir(os.path.join(get_root_path(), 'renderer/templates')):
            if template != 'base.html':
                templates[os.path.splitext(template)[0]] = {}

        for template in templates:
            def f(type):
                def g(*args, **kwargs):
                    id = type + '-' + str(kwargs['number'])
                    templates[template][id] = {'max_chars': kwargs['max_chars']} if 'max_chars' in kwargs else {}
                return g

            dummy_renderer = SlideRenderer({'title': f('title'), 'subtitle': f('subtitle'),
                            'img': f('image'),
                            'logo': f('logo'), 'text': f('text'), 'background': f('background')}, None)

            raw_template = read_raw_template(template)
            templates[template]['name'] = get_var_template(raw_template, 'name')
            templates[template]['description'] = get_var_template(raw_template, 'description')

        self._templates = templates
        super().__init__(self)

    def __getitem__(self, item):
        return self._templates[item]

    def __iter__(self):
        return iter(self._templates)

    def __str__(self):
        return str(self._templates)


class Templates(object, metaclass=TemplatesMeta):
    """
        A dictionary-like class containing all the templates available to render slides. This class has the following form:
        {
            '[template_name]':
            {
                '[field-type]-[field-number]':
                {
                    'max_chars': int  # If applicable to this field type, otherwise empty for now.
                },
                ...
                'name': str,
                'description': str
            },
            ...
        }
    """
    @classmethod
    def get_non_complying_fields(cls, plugin_slide):
        """
            Returns a list of fields that does not comply with the template chars limits.
            The fields are in the form (id, len_of_text, max_chars_allowed, text)
        """
        content = plugin_slide.get_content()
        template = plugin_slide.get_template()
        non_complying_fields = []
        for id in plugin_slide.get_content():
            if id in cls[template] and 'text' in content[id] and len(remove_html_markup(content[id]['text'])) > cls[template][id]['max_chars']:
                non_complying_fields.append((id, template, len(remove_html_markup(content[id]['text'])), cls[template][id]['max_chars'], content[id]['text']))
        return non_complying_fields


class ThemesMeta(type):
    """
        An utility class that constructs dynamically the Themes class.
        It also creates the symlink from the static directory to the themes assets, if any.
    """
    def __init__(self, *args, **kwargs):
        self._themes = {}
        themes = set()
        self._child_themes = {}
        themes_directory = os.path.join(get_root_path(), 'renderer', 'themes')
        for theme in [p for p in os.listdir(themes_directory) if os.path.isdir(os.path.join(themes_directory, p))]:
            try:
                with open(os.path.join(themes_directory, theme, 'config' + os.extsep + 'yaml')) as config_file:
                    config = yaml.load(config_file)
                self._themes[theme] = config
                if 'base_color' in self._themes[theme]:
                    theme_base_color = self._themes[theme]['base_color']
                    theme_base_color = (theme_base_color['h'], theme_base_color['s'], theme_base_color['v'])
                    self._themes[theme]['palette'] = [colorsys.hsv_to_rgb((theme_base_color[0] + (i / 360)) % 1, theme_base_color[1],
                                                   theme_base_color[2]) for i in range(30, 360, 30)]
                    self._themes[theme]['ckeditor_palette'] = ','.join(
                        [''.join('%02X' % round(i * 255) for i in color) for color in self._themes[theme]['palette']]
                    )
                parent = self._themes[theme].get('parent')
                if parent:
                    self._child_themes[parent] = self._child_themes.get(parent, set()) | {theme}
                themes.add(theme)
            except FileNotFoundError:
                print('Theme %s does not have a config.yaml. It will be ignored' % theme, file=sys.stderr)

        def remove_theme(theme):
            if theme in self._child_themes:
                for child in self._child_themes[theme]:
                    print('Theme %s referenced %s as its parent, but %s could not be found. It will be ignored.'
                          % (child, theme, theme), file=sys.stderr)
                    remove_theme(child)
            themes.discard(theme)
            self._themes.pop(theme)

        for parent in self._child_themes.keys():
            if parent not in themes:
                remove_theme(parent)

        themes_static_dir = os.path.join(get_root_path(), 'static', 'themes')
        if not os.path.exists(themes_static_dir):
            os.mkdir(themes_static_dir)

        for theme, config in self._themes.items():
            link_name = os.path.join(themes_static_dir, theme)
            assets_path = os.path.join(get_root_path(), 'renderer', 'themes', theme, 'assets')
            if os.path.exists(assets_path) and not os.path.exists(link_name):
                os.symlink(assets_path, link_name, target_is_directory=True)

        def set_theme_level(theme, level=0):
            if self._themes[theme].get('level', -1) < level:
                self._themes[theme]['level'] = level
                for child in self._child_themes.get(theme, []):
                    set_theme_level(child, level+1)

        for theme in [t for t in self._themes.keys() if self._themes[t].get('parent') is None]:
            set_theme_level(theme)

        super().__init__(self)

    def __getitem__(self, item):
        return self._themes[item]

    def __iter__(self):
        return iter(self._themes)

    def __str__(self):
        return str(self._themes)

    def __contains__(self, item):
        return item in self._themes

    def items(self):
        return self._themes.items()

    def get_children_of(cls, theme):
        return cls._child_themes.get(theme, [])


class Themes(object, metaclass=ThemesMeta):
    """
        A dictionary-like class containing all the themes available to render slides. This class has the following form:
        {
            '[theme_name]': A dictionary containing the data loaded from the theme config file
            ...
        }
    """
    @classmethod
    def recurse_up_parentship(cls, theme):
        """ Yields all the parents of the given theme. The closest parent of the given theme is yielded first. """
        parent = cls[theme].get('parent')
        if parent:
            yield parent
            yield from cls.recurse_up_parentship(parent)

    @classmethod
    def order_themes(cls, themes, check_css=True):
        """
            Returns an ordered list of an iterable of themes according to their number of parents in ascending order.
            Based on check_css, it will also filter out themes that have no css or not.
        """
        return sorted(filter(lambda x: not check_css or cls[x]['css'], list(themes)), key=lambda t: cls[t]['level'])

    @classmethod
    def prepare_for_css_inclusion(cls, themes):
        """ Check for any parent that should be included first for each theme, filter duplicated themes and order them. """
        filtered_themes = set(themes)
        for theme in themes:
            filtered_themes |= set(cls.recurse_up_parentship(theme))
        return cls.order_themes(filtered_themes)

    @classmethod
    def get_slide_defaults(cls, theme):
        """
            Returns the default values of slide elements based on the given theme and its parents
        """
        parent = cls[theme].get('parent')
        if parent:
            defaults = cls.get_slide_defaults(parent)
            deep_update(defaults, cls[theme].get('slide_defaults', {}))
        else:
            defaults = cls[theme].get('slide_defaults', {})
        return deepcopy(defaults)

    @classmethod
    def get_sorted_themes(cls):
        themes = []

        def add_theme(theme):
            themes.append((theme, cls[theme]))
            for child in cls.get_children_of(theme):
                add_theme(child)

        level_zero_themes = sorted([t for t in cls if cls[t]['level'] == 0])
        for t in level_zero_themes:
            add_theme(t)

        return themes


def make_title(**kwargs):
    if 'content' in kwargs and 'number' in kwargs:
        id = 'title-' + str(kwargs['number'])
        text = kwargs['content'][id]['text']
        h = HTML()
        h.h1(text, klass='title')
        return str(h)


def make_subtitle(**kwargs):
    if 'content' in kwargs and 'number' in kwargs:
        id = 'subtitle-' + str(kwargs['number'])
        text = kwargs['content'][id]['text']
        h = HTML()
        h.h4(text, klass='subtitle')
        return str(h)


def make_img(**kwargs):
    if 'content' in kwargs and 'number' in kwargs:
        id = 'image-' + str(kwargs['number'])
        src = kwargs['content'].get(id, {}).get('src')
        h = HTML()
        if src:
            if 'style' in kwargs.keys():
                h.img(src=src, klass='sub-image', style=kwargs['style'])
            else:
                h.img(src=src, klass='sub-image')
        return str(h)


def make_logo(**kwargs):
    if 'content' in kwargs and 'number' in kwargs:
        id = 'logo-' + str(kwargs['number'])
        src = kwargs['content'].get(id, {}).get('src')
        h = HTML()
        if src:
            h.img(src=src)
        return str(h)


def make_text(**kwargs):
    if 'content' in kwargs and 'number' in kwargs:
        id = 'text-' + str(kwargs['number'])
        text = kwargs['content'][id]['text']
        wrap_in_div = kwargs['wrap_in_div'] if 'wrap_in_div' in kwargs else True
        if wrap_in_div:
            h = HTML()
            h.div(text, klass='text', style=kwargs.get('style') or 'text-align: justify;', escape=False)
            rendered = str(h)
        else:
            rendered = text

        return rendered


def make_background(**kwargs):
    if 'content' in kwargs and 'number' in kwargs:
        id = 'background-' + str(kwargs['number'])
        if 'src' in kwargs['content'].get(id, {}):
            src = kwargs['content'][id]['src']
            size = kwargs['content'][id]['size']
            color = kwargs['content'][id]['color'] if 'color' in kwargs['content'][id] else 'black'
            attrs = 'data-background-image="' + src + '" data-background-size="' + size + '" data-background-color="' + color + '"'
        elif 'iframe' in kwargs['content'][id]:
            attrs = 'data-background-iframe="' + '/static/' + kwargs['content'][id]['iframe'] + '"'
        elif 'video' in kwargs['content'][id]:
            attrs = 'data-background-video="%s"' % kwargs['content'][id]['video']
        else:
            return ''
        return attrs


def get_no_content_capsule(app, theme, context):
    slide = app.config['default_slides']['%s_slide' % context]

    def get_no_content_slide():
        return type("NoContentSlide", (PluginSlide, object),
                    {'get_duration': lambda: slide['duration'], 'get_content': lambda: slide['content'],
                     'get_template': lambda: slide['template']})

    return type("NoContentCapsule", (PluginCapsule, object),
                {'get_slides': lambda: [get_no_content_slide()], 'get_theme': lambda: theme})


def remove_html_markup(text):
    remove_tags = re.compile(r'<.*?>')
    return unescape(remove_tags.sub('', text))<|MERGE_RESOLUTION|>--- conflicted
+++ resolved
@@ -73,18 +73,11 @@
         if slide_defaults is None:
             slide_defaults = {}
         deep_update(slide_defaults, slide.get_content())
-<<<<<<< HEAD
-        return self.slide_renderer.base(
-            content = self.slide_renderer.__getattr__(slide.get_template())(slide=slide_defaults), 
-            slide = slide
-        )
-=======
 
         return self.slide_renderer.__getattr__(slide.get_template())(slide=slide_defaults,slide_b=slide,base="base.html")
 
         #return self.slide_renderer.base(get_bg=get_bg,
         #    content=(self.slide_renderer.__getattr__(slide.get_template())(slide=slide_defaults)), slide=slide)
->>>>>>> f7c7ff7b
 
     def render_capsule(self, capsule):
         """ Returns the complete HTML element representing the given capsule. """
